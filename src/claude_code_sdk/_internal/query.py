--- conflicted
+++ resolved
@@ -5,12 +5,8 @@
 import logging
 import os
 from collections.abc import AsyncIterable, AsyncIterator, Awaitable, Callable
-<<<<<<< HEAD
+from contextlib import suppress
 from typing import TYPE_CHECKING, Any
-=======
-from contextlib import suppress
-from typing import Any
->>>>>>> 105da74f
 
 from .transport import Transport
 
