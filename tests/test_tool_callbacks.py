--- conflicted
+++ resolved
@@ -138,11 +138,7 @@
             # Modify the input to add safety flag
             modified_input = input_data.copy()
             modified_input["safe_mode"] = True
-<<<<<<< HEAD
-            return PermissionResultAllow(updatedInput=modified_input)
-=======
             return PermissionResultAllow(updated_input=modified_input)
->>>>>>> 681f46c8
 
         transport = MockTransport()
         query = Query(
